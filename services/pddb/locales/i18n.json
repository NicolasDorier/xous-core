{
    "pddb.okay": {
        "en": "Okay",
        "ja": "OK",
        "zh": "确定",
        "en-audio": "Okay"
    },
    "pddb.cancel": {
        "en": "Cancel",
        "ja": "キャンセル",
        "zh": "取消",
        "en-audio": "Cancel"
    },
    "pddb.yes": {
        "en": "Yes",
        "ja": "はい",
        "zh": "是的",
        "en-audio": "Yes"
    },
    "pddb.no": {
        "en": "No",
        "ja": "いいえ",
        "zh": "不",
        "en-audio": "No"
    },
    "pddb.badpass": {
        "en": "Incorrect password.\n\nTry again?\n",
        "ja": "パスワードを認証失敗でした。\n\nもう一度実行しませんか。\n",
        "zh": "密码错误。 再试一次？",
        "en-audio": "Incorrect password. Try again?"
    },
    "pddb.checkpass": {
        "en": "Press any key, then re-enter your password for setup confirmation.",
        "ja": "任意キーを押して、パスワードを再入力してセットアップを確認してください。",
        "zh": "第一次使用，再次输入密码",
        "en-audio": "First-time setup: Enter password again."
    },
    "pddb.checkpass_fail": {
        "en": "Password mismatch!\n\nPlease try again.",
        "ja": "パスワード一致していません!\n\nもう一度実行しください。",
        "zh": "密码不匹配，请重试.",
        "en-audio": "Password mismatch! Please try again."
    },
    "pddb.badpass_infallible": {
        "en": "Incorrect password.\n\nPlease try again.",
        "ja": "パスワードを認証失敗でした。\n\nもう一度実行しください。",
        "zh": "密码错误。",
        "en-audio": "Incorrect password. Please try again."
    },
    "pddb.requestformat": {
        "en": "The PDDB storage needs formatting. This takes about 15 minutes and can't be interrupted.\n\nProceed?",
<<<<<<< HEAD
        "zh": "存储需要格式化。这需要15分钟。继续？",
=======
        "ja": "PDDBストレージのフォーマットが必要です。これは約15分かかり、中断することはできません。\n\n続行しますか？",
        "zh": "存储需要格式化。这需要8分钟。继续？",
>>>>>>> 0716c475
        "en-audio": "The PDDB storage needs formatting. It will take about 15 minutes and can't be interrupted. Proceed?"
    },
    "pddb.devbypass": {
        "en": "Are you testing the PDDB?",
        "ja": "PDDBをテストしているのか？",
        "zh": "你在测试存储吗？",
        "en-audio": "Are you testing the PDDB?"
    },
    "pddb.erase": {
        "en": "Bulk erase\n(1/6)",
        "ja": "一括削除\n(1/6)",
        "zh": "擦除存储(1/6)",
        "en-audio": "Bulk erase step 1 of 6"
    },
    "pddb.initpt": {
        "en": "Pagetable\n(2/6)",
        "ja": "ページテーブル\n(2/6)",
        "zh": "分页表(2/6)",
        "en-audio": "Pagetable step 2 of 6"
    },
    "pddb.key": {
        "en": "Keys\n(3/6)",
        "ja": "キー\n(3/6)",
        "zh": "密钥(3/6)",
        "en-audio": "Keys step 3 of 6"
    },
    "pddb.fastspace": {
        "en": "Fastspace\n(4/6)",
        "ja": "ファーストスペース\n(4/6)",
        "zh": "快空间(4/6)",
        "en-audio": "Fastspace step 4 of 6"
    },
    "pddb.randomize": {
        "en": "Cryptographic wipe\n(5/6)",
        "ja": "クリプトワイプ\n(5/6)",
        "zh": "随机存储(5/6)",
        "en-audio": "Randomize disk step 5 of 6"
    },
    "pddb.structure": {
        "en": "Commit root\n(6/6)",
        "ja": "コミットルート\n(6/6)",
        "zh": "提交根(6/6)",
        "en-audio": "Commit root step 6 of 6"
    },
    "pddb.internalerror": {
        "en": "Internal Error",
        "ja": "内部エラー",
        "zh": "内部错误",
        "en-audio": "Internal Error"
    },
    "pddb.basisname": {
        "en": "Basis Name:",
        "ja": "Basis名",
        "zh": "基础名称",
        "en-audio": "Enter name of Basis"
    },
    "pddb.password": {
        "en": "Basis Password:",
        "ja": "Basis パスワード",
        "zh": "基础密码",
        "en-audio": "Enter password for Basis"
    },
    "pddb.menu.listbasis": {
        "en": "List unlocked bases",
        "ja": "ロック解除されたベースをー覧表します",
        "zh": "基础列表",
        "en-audio": "List unlocked bases"
    },
    "pddb.menu.listbasis_response": {
        "en": "Unlocked bases:\n",
        "ja": "ロック解除されたベース:\n",
        "zh": "透露列表:\n",
        "en-audio": "Unlocked bases:"
    }
}<|MERGE_RESOLUTION|>--- conflicted
+++ resolved
@@ -1,132 +1,128 @@
-{
-    "pddb.okay": {
-        "en": "Okay",
-        "ja": "OK",
-        "zh": "确定",
-        "en-audio": "Okay"
-    },
-    "pddb.cancel": {
-        "en": "Cancel",
-        "ja": "キャンセル",
-        "zh": "取消",
-        "en-audio": "Cancel"
-    },
-    "pddb.yes": {
-        "en": "Yes",
-        "ja": "はい",
-        "zh": "是的",
-        "en-audio": "Yes"
-    },
-    "pddb.no": {
-        "en": "No",
-        "ja": "いいえ",
-        "zh": "不",
-        "en-audio": "No"
-    },
-    "pddb.badpass": {
-        "en": "Incorrect password.\n\nTry again?\n",
-        "ja": "パスワードを認証失敗でした。\n\nもう一度実行しませんか。\n",
-        "zh": "密码错误。 再试一次？",
-        "en-audio": "Incorrect password. Try again?"
-    },
-    "pddb.checkpass": {
-        "en": "Press any key, then re-enter your password for setup confirmation.",
-        "ja": "任意キーを押して、パスワードを再入力してセットアップを確認してください。",
-        "zh": "第一次使用，再次输入密码",
-        "en-audio": "First-time setup: Enter password again."
-    },
-    "pddb.checkpass_fail": {
-        "en": "Password mismatch!\n\nPlease try again.",
-        "ja": "パスワード一致していません!\n\nもう一度実行しください。",
-        "zh": "密码不匹配，请重试.",
-        "en-audio": "Password mismatch! Please try again."
-    },
-    "pddb.badpass_infallible": {
-        "en": "Incorrect password.\n\nPlease try again.",
-        "ja": "パスワードを認証失敗でした。\n\nもう一度実行しください。",
-        "zh": "密码错误。",
-        "en-audio": "Incorrect password. Please try again."
-    },
-    "pddb.requestformat": {
-        "en": "The PDDB storage needs formatting. This takes about 15 minutes and can't be interrupted.\n\nProceed?",
-<<<<<<< HEAD
-        "zh": "存储需要格式化。这需要15分钟。继续？",
-=======
-        "ja": "PDDBストレージのフォーマットが必要です。これは約15分かかり、中断することはできません。\n\n続行しますか？",
-        "zh": "存储需要格式化。这需要8分钟。继续？",
->>>>>>> 0716c475
-        "en-audio": "The PDDB storage needs formatting. It will take about 15 minutes and can't be interrupted. Proceed?"
-    },
-    "pddb.devbypass": {
-        "en": "Are you testing the PDDB?",
-        "ja": "PDDBをテストしているのか？",
-        "zh": "你在测试存储吗？",
-        "en-audio": "Are you testing the PDDB?"
-    },
-    "pddb.erase": {
-        "en": "Bulk erase\n(1/6)",
-        "ja": "一括削除\n(1/6)",
-        "zh": "擦除存储(1/6)",
-        "en-audio": "Bulk erase step 1 of 6"
-    },
-    "pddb.initpt": {
-        "en": "Pagetable\n(2/6)",
-        "ja": "ページテーブル\n(2/6)",
-        "zh": "分页表(2/6)",
-        "en-audio": "Pagetable step 2 of 6"
-    },
-    "pddb.key": {
-        "en": "Keys\n(3/6)",
-        "ja": "キー\n(3/6)",
-        "zh": "密钥(3/6)",
-        "en-audio": "Keys step 3 of 6"
-    },
-    "pddb.fastspace": {
-        "en": "Fastspace\n(4/6)",
-        "ja": "ファーストスペース\n(4/6)",
-        "zh": "快空间(4/6)",
-        "en-audio": "Fastspace step 4 of 6"
-    },
-    "pddb.randomize": {
-        "en": "Cryptographic wipe\n(5/6)",
-        "ja": "クリプトワイプ\n(5/6)",
-        "zh": "随机存储(5/6)",
-        "en-audio": "Randomize disk step 5 of 6"
-    },
-    "pddb.structure": {
-        "en": "Commit root\n(6/6)",
-        "ja": "コミットルート\n(6/6)",
-        "zh": "提交根(6/6)",
-        "en-audio": "Commit root step 6 of 6"
-    },
-    "pddb.internalerror": {
-        "en": "Internal Error",
-        "ja": "内部エラー",
-        "zh": "内部错误",
-        "en-audio": "Internal Error"
-    },
-    "pddb.basisname": {
-        "en": "Basis Name:",
-        "ja": "Basis名",
-        "zh": "基础名称",
-        "en-audio": "Enter name of Basis"
-    },
-    "pddb.password": {
-        "en": "Basis Password:",
-        "ja": "Basis パスワード",
-        "zh": "基础密码",
-        "en-audio": "Enter password for Basis"
-    },
-    "pddb.menu.listbasis": {
-        "en": "List unlocked bases",
-        "ja": "ロック解除されたベースをー覧表します",
-        "zh": "基础列表",
-        "en-audio": "List unlocked bases"
-    },
-    "pddb.menu.listbasis_response": {
-        "en": "Unlocked bases:\n",
-        "ja": "ロック解除されたベース:\n",
-        "zh": "透露列表:\n",
-        "en-audio": "Unlocked bases:"
-    }
+{
+    "pddb.okay": {
+        "en": "Okay",
+        "ja": "OK",
+        "zh": "确定",
+        "en-audio": "Okay"
+    },
+    "pddb.cancel": {
+        "en": "Cancel",
+        "ja": "キャンセル",
+        "zh": "取消",
+        "en-audio": "Cancel"
+    },
+    "pddb.yes": {
+        "en": "Yes",
+        "ja": "はい",
+        "zh": "是的",
+        "en-audio": "Yes"
+    },
+    "pddb.no": {
+        "en": "No",
+        "ja": "いいえ",
+        "zh": "不",
+        "en-audio": "No"
+    },
+    "pddb.badpass": {
+        "en": "Incorrect password.\n\nTry again?\n",
+        "ja": "パスワードを認証失敗でした。\n\nもう一度実行しませんか。\n",
+        "zh": "密码错误。 再试一次？",
+        "en-audio": "Incorrect password. Try again?"
+    },
+    "pddb.checkpass": {
+        "en": "Press any key, then re-enter your password for setup confirmation.",
+        "ja": "任意キーを押して、パスワードを再入力してセットアップを確認してください。",
+        "zh": "第一次使用，再次输入密码",
+        "en-audio": "First-time setup: Enter password again."
+    },
+    "pddb.checkpass_fail": {
+        "en": "Password mismatch!\n\nPlease try again.",
+        "ja": "パスワード一致していません!\n\nもう一度実行しください。",
+        "zh": "密码不匹配，请重试.",
+        "en-audio": "Password mismatch! Please try again."
+    },
+    "pddb.badpass_infallible": {
+        "en": "Incorrect password.\n\nPlease try again.",
+        "ja": "パスワードを認証失敗でした。\n\nもう一度実行しください。",
+        "zh": "密码错误。",
+        "en-audio": "Incorrect password. Please try again."
+    },
+    "pddb.requestformat": {
+        "en": "The PDDB storage needs formatting. This takes about 15 minutes and can't be interrupted.\n\nProceed?",
+        "ja": "PDDBストレージのフォーマットが必要です。これは約15分かかり、中断することはできません。\n\n続行しますか？",
+        "zh": "存储需要格式化。这需要15分钟。继续？",
+        "en-audio": "The PDDB storage needs formatting. It will take about 15 minutes and can't be interrupted. Proceed?"
+    },
+    "pddb.devbypass": {
+        "en": "Are you testing the PDDB?",
+        "ja": "PDDBをテストしているのか？",
+        "zh": "你在测试存储吗？",
+        "en-audio": "Are you testing the PDDB?"
+    },
+    "pddb.erase": {
+        "en": "Bulk erase\n(1/6)",
+        "ja": "一括削除\n(1/6)",
+        "zh": "擦除存储(1/6)",
+        "en-audio": "Bulk erase step 1 of 6"
+    },
+    "pddb.initpt": {
+        "en": "Pagetable\n(2/6)",
+        "ja": "ページテーブル\n(2/6)",
+        "zh": "分页表(2/6)",
+        "en-audio": "Pagetable step 2 of 6"
+    },
+    "pddb.key": {
+        "en": "Keys\n(3/6)",
+        "ja": "キー\n(3/6)",
+        "zh": "密钥(3/6)",
+        "en-audio": "Keys step 3 of 6"
+    },
+    "pddb.fastspace": {
+        "en": "Fastspace\n(4/6)",
+        "ja": "ファーストスペース\n(4/6)",
+        "zh": "快空间(4/6)",
+        "en-audio": "Fastspace step 4 of 6"
+    },
+    "pddb.randomize": {
+        "en": "Cryptographic wipe\n(5/6)",
+        "ja": "クリプトワイプ\n(5/6)",
+        "zh": "随机存储(5/6)",
+        "en-audio": "Randomize disk step 5 of 6"
+    },
+    "pddb.structure": {
+        "en": "Commit root\n(6/6)",
+        "ja": "コミットルート\n(6/6)",
+        "zh": "提交根(6/6)",
+        "en-audio": "Commit root step 6 of 6"
+    },
+    "pddb.internalerror": {
+        "en": "Internal Error",
+        "ja": "内部エラー",
+        "zh": "内部错误",
+        "en-audio": "Internal Error"
+    },
+    "pddb.basisname": {
+        "en": "Basis Name:",
+        "ja": "Basis名",
+        "zh": "基础名称",
+        "en-audio": "Enter name of Basis"
+    },
+    "pddb.password": {
+        "en": "Basis Password:",
+        "ja": "Basis パスワード",
+        "zh": "基础密码",
+        "en-audio": "Enter password for Basis"
+    },
+    "pddb.menu.listbasis": {
+        "en": "List unlocked bases",
+        "ja": "ロック解除されたベースをー覧表します",
+        "zh": "基础列表",
+        "en-audio": "List unlocked bases"
+    },
+    "pddb.menu.listbasis_response": {
+        "en": "Unlocked bases:\n",
+        "ja": "ロック解除されたベース:\n",
+        "zh": "透露列表:\n",
+        "en-audio": "Unlocked bases:"
+    }
 }